"""Download GADM boundaries

Reference
---------
https://gadm.org/data.html
"""
import os


out_adminboundaries_codes = expand(
    os.path.join(config['output_dir'], "input", "adminboundaries", "gadm36_{code}.gpkg"), code=COUNTRY_CODES
)


rule download_gadm:
    output:
        "{OUTPUT_DIR}/input/admin-boundaries/zip/gadm36_gpkg.zip"
    shell:
<<<<<<< HEAD
        """
        wget -O {output} https://biogeo.ucdavis.edu/data/gadm3.6/gadm36_gpkg.zip
        """

rule unzip_gadm:
    input:
        "{OUTPUT_DIR}/input/admin-boundaries/zip/gadm36_gpkg.zip"
    output:
        "{OUTPUT_DIR}/input/admin-boundaries/gadm36.gpkg"
    params:
        dirname=lambda wildcards, output: os.path.dirname(output[0])
    shell:
        """
        unzip -o {input} -d {params.dirname}
=======
        f"""
        wget https://biogeo.ucdavis.edu/data/gadm3.6/gadm36_gpkg.zip \
            --directory-prefix={config['output_dir']}/input/adminboundaries
        unzip -o {config['output_dir']}/input/adminboundaries/gadm36_gpkg.zip -d {config['output_dir']}/input/adminboundaries
>>>>>>> be70e173
        """

# Not very DRY, but okay for now
rule download_ne_50m:
    output:
        "{OUTPUT_DIR}/input/admin-boundaries/zip/ne_50m.zip"
    shell:
        """
        wget -O {output} https://www.naturalearthdata.com/http//www.naturalearthdata.com/download/50m/cultural/ne_50m_admin_0_countries.zip
        """

rule unzip_ne_50m:
    input:
        "{OUTPUT_DIR}/input/admin-boundaries/zip/ne_50m.zip"
    output:
        directory("{OUTPUT_DIR}/input/admin-boundaries/ne_50m/")
    shell:
        """
        unzip -o {input} -d {output}
        """

"""
Test with:
snakemake --cores 1 results/input/admin-boundaries/gadm36.gpkg
"""

# download admin boundaries per country
rule download_gadm_by_country:
    output:
        os.path.join(config['output_dir'], "input", "adminboundaries", "gadm36_{code}.gpkg"),
    shell:
        """
        wget https://biogeo.ucdavis.edu/data/gadm3.6/gpkg/gadm36_{wildcards.code}_gpkg.zip \
            --directory-prefix={config['output_dir']}/input/adminboundaries
        unzip -o {config['output_dir']}/input/adminboundaries/gadm36_{wildcards.code}_gpkg.zip -d {config['output_dir']}/input/adminboundaries
        """


out_adminboundaries_levels = os.path.join(
    config['output_dir'], "input", "adminboundaries", "gadm36_levels.gpkg"
)


rule download_gadm_levels:
    output:
        out_adminboundaries_levels,
    shell:
        f"""
        wget https://biogeo.ucdavis.edu/data/gadm3.6/gadm36_levels_gpkg.zip \
            --directory-prefix={config['output_dir']}/input/adminboundaries
        unzip -o {config['output_dir']}/input/adminboundaries/gadm36_levels_gpkg.zip -d {config['output_dir']}/input/adminboundaries
        """<|MERGE_RESOLUTION|>--- conflicted
+++ resolved
@@ -16,7 +16,6 @@
     output:
         "{OUTPUT_DIR}/input/admin-boundaries/zip/gadm36_gpkg.zip"
     shell:
-<<<<<<< HEAD
         """
         wget -O {output} https://biogeo.ucdavis.edu/data/gadm3.6/gadm36_gpkg.zip
         """
@@ -31,12 +30,6 @@
     shell:
         """
         unzip -o {input} -d {params.dirname}
-=======
-        f"""
-        wget https://biogeo.ucdavis.edu/data/gadm3.6/gadm36_gpkg.zip \
-            --directory-prefix={config['output_dir']}/input/adminboundaries
-        unzip -o {config['output_dir']}/input/adminboundaries/gadm36_gpkg.zip -d {config['output_dir']}/input/adminboundaries
->>>>>>> be70e173
         """
 
 # Not very DRY, but okay for now

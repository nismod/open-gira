"""
The variables in this file are used throughout the power analysis rules.

If we can eventually do without them entirely, that would be great.
"""


import requests
from typing import List, Tuple


def country_codes() -> List[str]:
    """
    Get a list of ISO A3 country codes from worldpop.org

    Returns:
        list[str]
    """

    # scripted requests are sometimes responded to with 403 permission denied
    # changing to one from a browser will circumvent the access control and return 200
    headers = {
        'user-agent': 'Mozilla/5.0 (X11; Ubuntu; Linux x86_64; rv:100.0) Gecko/20100101 Firefox/100.0',
    }
    r = requests.get("https://www.worldpop.org/rest/data/pop/cic2020_UNadj_100m", headers=headers)

    return [row["iso3"] for row in r.json()["data"]]


def all_boxes() -> List[str]:
    """
    Generate a list of box IDs for the cyclones workflow

    Returns:
        list[str]
    """
    return [f"box_{num}" for num in all_box_ids()]


def all_box_ids() -> List[int]:
    if len(config["specific_boxes"]) != 0:
        return config["specific_boxes"]

<<<<<<< HEAD
=======
    max_i = int(360 * 180 / float(config["box_width_height"]) ** 2)
    return range(0, max_i)


>>>>>>> 9cb3b793
#### POWER/STORMS WORKFLOW ####

# list of ISO A3 country codes
COUNTRY_CODES = country_codes()

# list of IDs of form "box_<int>"
ALL_BOXES = all_boxes()

CONNECTOR_OUT = (
    expand(
        os.path.join(
            config["output_dir"],
            "processed",
            "power",
            "{box_id}",
            "connector_{box_id}.json",
        ),
        box_id=all_box_ids(),
    )
)

STORM_BASINS = config["storm_basins"]
if len(STORM_BASINS) == 0:
    print("Inputting all storm basins")
    # east pacific, north atlantic, north indian, south india, south pacific, west pacific
    STORM_BASINS =  ("EP", "NA", "NI", "SI", "SP", "WP")

SAMPLES = config["storm_files_sample_set"]
if not SAMPLES:
    # empty list interpreted as 'run with all available samples'
    SAMPLES = list(range(0, 10))

STORMS = config["specific_storm_analysis"]
if STORMS == "None":
    STORMS = None

STORM_RPS = (
    list(range(10, 100, 10))
    + list(range(100, 1000, 100))
    + list(range(1000, 11000, 1000))
)

STORM_GCMS = ("CMCC-CM2-VHR4", "CNRM-CM6-1-HR", "EC-Earth3P-HR", "HadGEM3-GC31-HM")

STORM_RETURN_PERIODS_CURRENT = expand(
    os.path.join(
        config["output_dir"],
        "input",
        "storm-ibtracs",
        "fixed",
        "constant",
        "STORM_FIXED_RETURN_PERIODS_constant_{storm_rp}_YR_RP.tif",
    ),
    storm_rp=STORM_RPS,
)

STORM_RETURN_PERIODS_FUTURE = expand(
    os.path.join(
        config["output_dir"],
        "input",
        "storm-ibtracs",
        "fixed",
        "{storm_gcm}",
        "STORM_FIXED_RETURN_PERIODS_{storm_gcm}_{storm_rp}_YR_RP.tif",
    ),
    storm_gcm=STORM_GCMS,
    storm_rp=STORM_RPS,
)
<<<<<<< HEAD

STORM_RETURN_PERIODS = STORM_RETURN_PERIODS_CURRENT + STORM_RETURN_PERIODS_FUTURE

STORM_EVENTS_CURRENT = expand(
=======

STORM_RETURN_PERIODS = STORM_RETURN_PERIODS_CURRENT + STORM_RETURN_PERIODS_FUTURE

STORM_EVENTS_CURRENT = expand(
    os.path.join(
        config["output_dir"],
        "input",
        "storm-ibtracs",
        "events",
        "constant",
        "{storm_basin}",
        "STORM_DATA_IBTRACS_{storm_basin}_1000_YEARS_{num}.txt",
    ),
    storm_basin=STORM_BASINS,
    num=SAMPLES,
)

STORM_EVENTS_FUTURE = expand(
>>>>>>> 9cb3b793
    os.path.join(
        config["output_dir"],
        "input",
        "storm-ibtracs",
        "events",
<<<<<<< HEAD
        "constant",
        "{storm_basin}",
        "STORM_DATA_IBTRACS_{storm_basin}_1000_YEARS_{num}.txt",
    ),
=======
        "{storm_gcm}",
        "{storm_basin}",
        "STORM_DATA_{storm_gcm}_{storm_basin}_1000_YEARS_{num}_IBTRACSDELTA.txt",
    ),
    storm_gcm=STORM_GCMS,
>>>>>>> 9cb3b793
    storm_basin=STORM_BASINS,
    num=SAMPLES,
)

<<<<<<< HEAD
STORM_EVENTS_FUTURE = expand(
    os.path.join(
        config["output_dir"],
        "input",
        "storm-ibtracs",
        "events",
        "{storm_gcm}",
        "{storm_basin}",
        "STORM_DATA_{storm_gcm}_{storm_basin}_1000_YEARS_{num}_IBTRACSDELTA.txt",
    ),
    storm_gcm=STORM_GCMS,
    storm_basin=STORM_BASINS,
    num=SAMPLES,
)

=======
>>>>>>> 9cb3b793
STORM_EVENTS = STORM_EVENTS_CURRENT + STORM_EVENTS_FUTURE

try:
    STORM_BATCH_SIZE = int(config["storm_batches"])
    assert STORM_BATCH_SIZE > 0
except:
    raise RuntimeError("storm_batches incorrectly specified in config.yaml file")

WIND_RERUN_BOOL = config["wind_rerun"]
assert WIND_RERUN_BOOL in [True, False]

def get_storm_file(wildcards):
    """Helper to get storm events file, given:
    - OUTPUT_DIR
    - STORM_BASIN
    - STORM_MODEL (global climate model)
    - SAMPLE (0-9)
    """
    if wildcards.STORM_MODEL == "constant":
        fname = f"{wildcards.OUTPUT_DIR}/input/storm-ibtracs/events/constant/{wildcards.STORM_BASIN}/STORM_DATA_IBTRACS_{wildcards.STORM_BASIN}_1000_YEARS_{wildcards.SAMPLE}.txt"
    else:
        fname = f"{wildcards.OUTPUT_DIR}/input/storm-ibtracs/events/{wildcards.STORM_MODEL}/{wildcards.STORM_BASIN}/STORM_DATA_{wildcards.STORM_MODEL}_{wildcards.STORM_BASIN}_1000_YEARS_{wildcards.SAMPLE}_IBTRACSDELTA.txt"
    return fname

# check wind speed thresholds for damage are correctly ordered
assert config["central_threshold"] >= config["minimum_threshold"]
assert config["central_threshold"] <= config["maximum_threshold"]
WIND_SPEED_THRESHOLDS_MS = [
    config["central_threshold"],
    config["minimum_threshold"],
    config["maximum_threshold"],
]

# these files are written by the storm intersection script on finishing
# they are essentially a flag indicating successful completion
COMPLETION_FLAG_FILES = expand(
    os.path.join(
        config["output_dir"],
        "power_intersection",
        "storm_data",
        "all_winds",
        "{storm_basin}",
        "{sample}",
        "completed.txt",
    ),
    sample=SAMPLES,
    storm_basin=STORM_BASINS,
)

STORM_STATS_BY_THRESHOLD = expand(
    os.path.join(
        config["output_dir"],
        "power_output",
        "statistics",
        "combined_storm_statistics_{thrval}.csv",
    ),
    thrval=WIND_SPEED_THRESHOLDS_MS,
)

STORM_STATS_BY_REGION_SAMPLE_THRESHOLD = expand(
    os.path.join(
        config["output_dir"],
        "power_output",
        "statistics",
        "{storm_basin}",
        "{sample}",
        "combined_storm_statistics_{storm_basin}_{sample}_{thrval}.csv",
    ),
    storm_basin=STORM_BASINS,
    sample=SAMPLES,
    thrval=WIND_SPEED_THRESHOLDS_MS,
)

STORM_IMPACT_STATISTICS_DIR = os.path.join(config["output_dir"], "power_output", "statistics")

# variables to analyse for each storm
STORM_ANALYSIS_METRICS = [
    "GDP losses",
    "targets with no power (f=0)",
    "population affected",
    "population with no power (f=0)",
    "effective population affected",
    "reconstruction cost",
]

# variables to analyse for targets (electricity consumers)
TARGET_ANALYSIS_METRICS = [
    "population_without_power",
    "effective_population",
    "affected_population",
    "mw_loss_storm",
    "f_value",
    "gdp_damage",
]

# bastardised string version of boolean: 'T' or 'F'
SORT_BY_INCREASING_SEVERITY = 'T' if (config["increased_severity_sort"] == True) else 'F'<|MERGE_RESOLUTION|>--- conflicted
+++ resolved
@@ -41,13 +41,10 @@
     if len(config["specific_boxes"]) != 0:
         return config["specific_boxes"]
 
-<<<<<<< HEAD
-=======
     max_i = int(360 * 180 / float(config["box_width_height"]) ** 2)
     return range(0, max_i)
 
 
->>>>>>> 9cb3b793
 #### POWER/STORMS WORKFLOW ####
 
 # list of ISO A3 country codes
@@ -116,12 +113,6 @@
     storm_gcm=STORM_GCMS,
     storm_rp=STORM_RPS,
 )
-<<<<<<< HEAD
-
-STORM_RETURN_PERIODS = STORM_RETURN_PERIODS_CURRENT + STORM_RETURN_PERIODS_FUTURE
-
-STORM_EVENTS_CURRENT = expand(
-=======
 
 STORM_RETURN_PERIODS = STORM_RETURN_PERIODS_CURRENT + STORM_RETURN_PERIODS_FUTURE
 
@@ -140,30 +131,6 @@
 )
 
 STORM_EVENTS_FUTURE = expand(
->>>>>>> 9cb3b793
-    os.path.join(
-        config["output_dir"],
-        "input",
-        "storm-ibtracs",
-        "events",
-<<<<<<< HEAD
-        "constant",
-        "{storm_basin}",
-        "STORM_DATA_IBTRACS_{storm_basin}_1000_YEARS_{num}.txt",
-    ),
-=======
-        "{storm_gcm}",
-        "{storm_basin}",
-        "STORM_DATA_{storm_gcm}_{storm_basin}_1000_YEARS_{num}_IBTRACSDELTA.txt",
-    ),
-    storm_gcm=STORM_GCMS,
->>>>>>> 9cb3b793
-    storm_basin=STORM_BASINS,
-    num=SAMPLES,
-)
-
-<<<<<<< HEAD
-STORM_EVENTS_FUTURE = expand(
     os.path.join(
         config["output_dir"],
         "input",
@@ -178,8 +145,6 @@
     num=SAMPLES,
 )
 
-=======
->>>>>>> 9cb3b793
 STORM_EVENTS = STORM_EVENTS_CURRENT + STORM_EVENTS_FUTURE
 
 try:

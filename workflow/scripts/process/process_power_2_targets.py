--- conflicted
+++ resolved
@@ -35,13 +35,7 @@
             fix[j] = avgval
             count_overlap += 1
 
-<<<<<<< HEAD
-    assert count_overlap / llen < 0.4  # assert less than 40% is overlap (catch possible errors. None found in testing)
-=======
-    assert (
-        count_overlap / llen < 0.4
-    )  # assert less than 40% is overlap (catch possible errors. None found in testing)
->>>>>>> 6f0a215e
+    assert (count_overlap / llen < 0.4)  # assert less than 40% is overlap (catch possible errors. None found in testing)
 
     all = [numpy.ma.masked] * llen
     for i in range(llen):

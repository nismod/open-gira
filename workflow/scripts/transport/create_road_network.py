#!/usr/bin/env python
# coding: utf-8
"""Read OSM geoparquet, create network, clean it, write out as geopackage.
"""
import logging
import sys
import warnings
from typing import Tuple

import geopandas as gpd
import pandas as pd
import snkit
from pyproj import Geod

from create_network import create_network
<<<<<<< HEAD
from assets import RoadAssets
=======
from utils import (annotate_country, annotate_rehabilitation_costs, cast,
                    get_administrative_data, str_to_bool, strip_suffix,
                    write_empty_frames)
>>>>>>> a52c50a2


def clean_edges(edges: gpd.GeoDataFrame) -> gpd.GeoDataFrame:
    """
    Check and clean OpenStreetMap input data

    Args:
        edges (gpd.GeoDataFrame): Table of edges created by osmium and osm_to_pq.py

    Returns:
        gpd.GeoDataFrame: Cleaned table
    """

    # recast data where appropriate
    # be careful applying this to string fields, your no-data values may change
    type_conversion_data = (
        ("tag_maxspeed", float, True),
        ("tag_lanes", int, True),
    )
    for column_name, dtype, nullable in type_conversion_data:
        if column_name in edges.columns:
            edges[column_name] = edges[column_name].apply(
                cast, casting_function=dtype, nullable=nullable
            )

    if "tag_highway" in edges.columns:
        # None -> empty string
        edges.loc[edges['tag_highway'].isnull(), 'tag_highway'] = ''
        # turn the <highway_type>_link entries into <highway_type>
        edges.tag_highway = edges.tag_highway.apply(strip_suffix)

    # boolean bridge field from tag_bridges
    if "tag_bridge" in edges.columns:
        edges['bridge'] = str_to_bool(edges['tag_bridge'])

    return edges


def get_road_condition(row: pd.Series) -> Tuple[str, str]:
    """
    Given a series with 'surface' and 'highway' labels, infer road:
        - paved status (boolean)
        - surface category from {'asphalt', 'gravel', 'concrete'}

    N.B. There are several surface categories not considered in this function.
    Here are the major roads recorded for OSM in Tanzania as of June 2022:

    (Pdb) df.tag_surface.value_counts()
    unpaved           2521
    paved             2033
    asphalt           1355
    ground             108
    gravel              38
    compacted           23
    dirt                19
    concrete             5
    concrete:lanes       4
    sand                 2
    fine_gravel          1

    Args:
        row (pd.Series): Must have surface (nullable) and highway attributes.

    Returns:
        Tuple[str, str]: Categorical condition and surface strings
    """

    if not row.tag_surface:
        if row.tag_highway in {"motorway", "trunk", "primary"}:
            return True, "asphalt"
        else:
            return False, "gravel"
    elif row.tag_surface == "paved":
        return True, "asphalt"
    elif row.tag_surface == "unpaved":
        return False, "gravel"
    elif row.tag_surface in {"asphalt", "concrete"}:
        return True, row.tag_surface
    else:
        return True, row.tag_surface


def get_road_lanes(row: pd.Series) -> int:
    """
    Given a series characterising a road segment, return a value for the number
    of lanes.

    Args:
        row (pd.Series): Must have have a `lanes` and `highway` labels.

    Returns:
        int: Number of lanes
    """

    try:
        lanes = int(row.tag_lanes)
        if lanes < 1:
            return 1
        else:
            return lanes
    except (ValueError, TypeError):
        # couldn't cast row.lanes into an integer
        # instead guess at lanes from highway classification
        if row.tag_highway in ("motorway", "trunk", "primary"):
            return 2
        else:
            return 1


def get_rehab_costs(
    row: pd.Series, rehab_costs: pd.DataFrame
) -> Tuple[float, float, str]:
    """
    Determine the cost of rehabilitation for a given road segment (row).

    Args:
        row (pd.Series): Road segment
        rehab_costs: (pd.DataFrame): Table of rehabilitation costs for various road types

    Returns:
        Tuple[float, float, str]: Minimum cost, maximum cost, units of cost
    """

    # bridge should be boolean after data cleaning step
    if row.bridge:
        highway_type = "bridge"
    else:
        highway_type = row.tag_highway

    if row.paved:
        condition = "paved"
    else:
        condition = "unpaved"

    minimum = rehab_costs.cost_min.loc[
        (rehab_costs.highway == highway_type) & (rehab_costs.road_cond == condition)
    ].squeeze()

    maximum = rehab_costs.cost_max.loc[
        (rehab_costs.highway == highway_type) & (rehab_costs.road_cond == condition)
    ].squeeze()

    unit = rehab_costs.cost_unit.loc[
        (rehab_costs.highway == highway_type) & (rehab_costs.road_cond == condition)
    ].squeeze()

    return float(minimum), float(maximum), str(unit)


def annotate_condition(
    network: snkit.network.Network, lane_width_m: float, shoulder_width_m: float
) -> snkit.network.Network:

    # infer paved status and material type from 'surface' column
    network.edges["paved_material"] = network.edges.apply(
        lambda x: get_road_condition(x), axis=1
    )
    # unpack 2 item iterable into two columns
    network.edges[["paved", "material"]] = network.edges["paved_material"].apply(
        pd.Series
    )

    # drop the now redundant columns
    network.edges.drop(["paved_material"], axis=1, inplace=True)

    # add number of lanes
    network.edges["lanes"] = network.edges.apply(lambda x: get_road_lanes(x), axis=1)

    # add road width
    network.edges["width_m"] = network.edges.apply(
        lambda x: x.lanes * lane_width_m + 2 * shoulder_width_m, axis=1
    )

    return network


def assign_road_speeds(row: pd.Series) -> Tuple[float, float]:
    """
    Infer road speed limits from road type and condition.

    Args:
        row (pd.Series): Road to infer speeds for, must have `highway`,
            `paved`, `Highway_min`, `Highway_max`, `Urban_min`, `Urban_max`,
            `Rural_min` and `Rural_max` labels.

    Returns:
        Tuple[float, float]: Likely minimum and maximum speeds
    """

    if row.tag_highway in {"motorway", "trunk", "primary"}:
        min_speed = float(row["Highway_min"])
        max_speed = float(row["Highway_max"])
    elif row.paved:
        min_speed = float(row["Urban_min"])
        max_speed = float(row["Urban_max"])
    else:
        min_speed = float(row["Rural_min"])
        max_speed = float(row["Rural_max"])

    # if we've got data from OSM, use that instead of the per-country data
    # use isnull because it works for numpy NaNs and Nones; a numpy NaN is truthy!
    if not pd.isnull(row.tag_maxspeed):
        max_speed = row.tag_maxspeed

    return min_speed, max_speed


def annotate_speeds(network: snkit.network.Network, speeds_by_country) -> snkit.network.Network:
    """
    Using OSM data (network.edges.maxspeed) and speeds_by_country, assemble a
    best guess of road speeds in km/h.

    Args:
        network (snkit.network.Network): Network to annotate. The network.edges
            must have a 'from_iso_a3' column
        speeds_by_country (pd.DataFrame): Speed limit information by country
            N.B. speeds_by_country is expected to have the following columns:
            'ISO_A3', 'CONTINENT', 'NAME', 'REGION', 'SUBREGION', 'Highway_min',
            'Highway_max', 'Rural_min', 'Rural_max', 'Urban_min', 'Urban_max'

    Returns:
        snkit.network.Network: Modified network
    """

    network.edges = pd.merge(
        network.edges,
        speeds_by_country,
        how="left",
        left_on=["from_iso_a3"],
        right_on=["ISO_A3"],
    )

    # infer a likely min and max road speed
    network.edges["min_max_speed"] = network.edges.apply(
        lambda x: assign_road_speeds(x), axis=1
    )

    # assign_road_speeds returned two values, unpack these into two columns
    network.edges[["min_speed_kmh", "max_speed_kmh"]] = network.edges[
        "min_max_speed"
    ].apply(pd.Series)

    # drop the intermediate columns
    network.edges.drop(
        ["min_max_speed"] + speeds_by_country.columns.values.tolist(),
        axis=1,
        inplace=True,
    )

    return network


def annotate_tariff_flow_costs(
    network: snkit.network.Network,
    transport_tariffs: pd.DataFrame,
    flow_cost_time_factor: float,
) -> snkit.network.Network:
    """
    Add tariff flow costs to network edges.

    Args:
        network (snkit.network.Network): Network to annotate. The network.edges
            must have a 'from_iso_a3' column to merge on.
        transport_tariffs (pd.DataFrame): Table of transport tariffs by country and
            by mode of transport, with 'from_iso3', 'cost_km', 'cost_unit' and
            'cost_scaling' columns
        flow_cost_time_factor (float): A fudge factor that varies (by country?)
            This may well need consuming as location specific data in future.
    Returns:
        snkit.network.Network: Modified network
    """

    # input checking
    expected_columns = {
        "from_iso3",
        "cost_km",
        "cost_unit",
        "cost_scaling",
    }
    if not set(transport_tariffs.columns).issuperset(expected_columns):
        raise ValueError(f"{expected_columns=} for transport_tariffs")

    # rename and subset table
    transport_tariffs.rename(
        columns={"cost_km": "tariff_cost", "cost_unit": "tariff_unit"}, inplace=True
    )

    # merge datasets
    network.edges = pd.merge(
        network.edges,
        transport_tariffs[["from_iso3", "tariff_cost", "tariff_unit"]],
        how="left",
        left_on=["from_iso_a3"],
        right_on=["from_iso3"],
    )
    network.edges["min_tariff"] = network.edges.apply(
        lambda x: float(x.tariff_cost) - (float(x.tariff_cost) * 0.2), axis=1
    )
    network.edges["max_tariff"] = network.edges.apply(
        lambda x: float(x.tariff_cost) + (float(x.tariff_cost) * 0.2), axis=1
    )
    network.edges.drop(["tariff_cost", "from_iso3"], axis=1, inplace=True)

    # calculate road segment lengths
    geod = Geod(ellps="WGS84")
    network.edges["length_m"] = network.edges.apply(
        lambda x: float(geod.geometry_length(x.geometry)), axis=1
    )

    # assign flow costs
    metres_per_km = 1_000

    network.edges["min_flow_cost"] = (
        flow_cost_time_factor * network.edges["length_m"] / metres_per_km
    ) / network.edges["max_speed_kmh"] + (
        network.edges["min_tariff"] * network.edges["length_m"] / metres_per_km
    )

    network.edges["max_flow_cost"] = (
        flow_cost_time_factor * network.edges["length_m"] / metres_per_km
    ) / network.edges["min_speed_kmh"] + (
        network.edges["max_tariff"] * network.edges["length_m"] / metres_per_km
    )

    network.edges["flow_cost_unit"] = "USD/ton"

    return network


if __name__ == "__main__":
    try:
        osm_edges_path = snakemake.input["edges"]  # type: ignore
        osm_nodes_path = snakemake.input["nodes"]  # type: ignore
        administrative_data_path = snakemake.input["admin"]  # type: ignore
        nodes_output_path = snakemake.output["nodes"]  # type: ignore
        edges_output_path = snakemake.output["edges"]  # type: ignore
        slice_number = snakemake.params["slice_number"]  # type: ignore
        road_speeds_path = snakemake.config["transport"]["speeds_path"]  # type: ignore
        rehabilitation_costs_path = snakemake.config["transport"]["rehabilitation_costs_path"]  # type: ignore
        transport_costs_path = snakemake.config["transport"]["tariff_costs_path"]  # type: ignore
        default_shoulder_width_metres = snakemake.config["transport"]["road"]["default_shoulder_width_metres"]  # type: ignore
        default_lane_width_metres = snakemake.config["transport"]["road"]["default_lane_width_metres"]  # type: ignore
        flow_cost_time_factor = snakemake.config["transport"]["road"]["flow_cost_time_factor"]  # type: ignore
        osm_epsg = snakemake.config["osm_epsg"]  # type: ignore
    except NameError:
        # If "snakemake" doesn't exist then must be running from the
        # command line.
        (
            osm_edges_path,
            osm_nodes_path,
            administrative_data_path,
            nodes_output_path,
            edges_output_path,
            slice_number,
            road_speeds_path,
            rehabilitation_costs_path,
            transport_costs_path,
            default_shoulder_width_metres,
            default_lane_width_metres,
            flow_cost_time_factor,
            osm_epsg,
        ) = sys.argv[1:]
        # osm_edges_path = ../../results/geoparquet/tanzania-latest_filter-road/slice-0.geoparquet
        # osm_nodes_path = ../../results/geoparquet/tanzania-latest_filter-road/slice-0.geoparquet
        # administrative_data_path = ../../results/input/admin-boundaries/gadm36_levels.gpkg
        # nodes_output_path = ../../results/geoparquet/tanzania-latest_filter-road/slice-0_road_nodes.geoparquet
        # edges_output_path = ../../results/geoparquet/tanzania-latest_filter-road/slice-0_road_edges.geoparquet
        # slice_number = 0
        # road_speeds_path = ../../bundled_data/global_road_speeds.xlsx
        # rehabilitation_costs_path = ../../bundled_data/rehabilitation_costs.xlsx
        # transport_costs_path = ../../bundled_data/transport_costs.csv
        # default_shoulder_width_metres = 1.5
        # default_lane_width_metres = 3.25
        # flow_cost_time_factor = 0.49
        # osm_epsg = 4326

    # cast script arguments to relevant types where necessary
    default_shoulder_width_metres = float(default_shoulder_width_metres)
    default_lane_width_metres = float(default_lane_width_metres)
    flow_cost_time_factor = float(flow_cost_time_factor)
    slice_number = int(slice_number)
    osm_epsg = int(osm_epsg)

    logging.basicConfig(format="%(asctime)s %(message)s", level=logging.INFO)

    # Ignore geopandas parquet implementation warnings
    # NB though that .geoparquet is not the format to use for archiving.
    warnings.filterwarnings("ignore", message=".*initial implementation of Parquet.*")

    try:
        edges = gpd.read_parquet(osm_edges_path)
    except ValueError as error:
        # if the input parquet file does not contain a geometry column, geopandas
        # will raise a ValueError rather than try to procede
        logging.info(f"{error}\n" "writing empty files and skipping processing...")

        # snakemake requires that output files exist though, so write empty ones
        write_empty_frames(edges_output_path, nodes_output_path)
        sys.exit(0)  # exit gracefully so snakemake will continue

    # osm_to_pq.py creates these columns but we're not using them, so discard
    edges = edges.drop(
        [col for col in edges.columns if col.startswith("start_node_") or col.startswith("end_node_")],
        axis="columns"
    )

    # for roads we do not currently use any nodes extracted from OSM (osm_nodes_path)
    logging.info("Creating road network")
    network = create_network(edges=clean_edges(edges), nodes=None, id_prefix=f"{slice_number}")
    logging.info(
        f"Network contains {len(network.edges)} edges and {len(network.nodes)} nodes"
    )

    # manually set crs using geopandas rather than snkit to avoid 'init' style proj crs
    # and permit successful CRS deserializiation and methods such as edges.crs.to_epsg()
    network.edges.set_crs(epsg=osm_epsg, inplace=True)
    network.nodes.set_crs(epsg=osm_epsg, inplace=True)

    logging.info("Annotating network with administrative data")
    network = annotate_country(
        network,
        get_administrative_data(administrative_data_path, to_epsg=osm_epsg),
    )

    logging.info("Annotating network with road type and condition data")
    network = annotate_condition(
        network, default_lane_width_metres, default_shoulder_width_metres
    )

    # select and label assets with their type
    # the asset_type is used to later select a damage curve
    network.edges.loc[network.edges.paved == False, 'asset_type'] = RoadAssets.UNPAVED
    network.edges.loc[network.edges.paved == True, 'asset_type'] = RoadAssets.PAVED
    network.edges.loc[network.edges.bridge == True, 'asset_type'] = RoadAssets.BRIDGE

    logging.info("Annotating network with road speed data")
    network = annotate_speeds(
        network, pd.read_excel(road_speeds_path, sheet_name="road")
    )

    logging.info("Annotating network with rehabilitation costs")
    network = annotate_rehabilitation_costs(
        network,
        pd.read_excel(rehabilitation_costs_path, sheet_name="road"),
        get_rehab_costs
    )

    logging.info("Annotating network with tariff and flow costs")
    network = annotate_tariff_flow_costs(
        network,
        pd.read_excel(transport_costs_path, sheet_name="road"),
        flow_cost_time_factor,
    )

    # TODO: drop superfluous columns? (e.g. OSM tags)

    # TODO: annotate with asset categories for direct damage estimation

    logging.info("Writing network to disk")
    network.edges.to_parquet(edges_output_path)
    network.nodes.to_parquet(nodes_output_path)

    logging.info("Done creating network")<|MERGE_RESOLUTION|>--- conflicted
+++ resolved
@@ -13,13 +13,10 @@
 from pyproj import Geod
 
 from create_network import create_network
-<<<<<<< HEAD
 from assets import RoadAssets
-=======
 from utils import (annotate_country, annotate_rehabilitation_costs, cast,
                     get_administrative_data, str_to_bool, strip_suffix,
                     write_empty_frames)
->>>>>>> a52c50a2
 
 
 def clean_edges(edges: gpd.GeoDataFrame) -> gpd.GeoDataFrame:

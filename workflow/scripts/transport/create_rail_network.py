#!/usr/bin/env python
# coding: utf-8
"""Read OSM geoparquet, create network, clean it, write out as geopackage."""

import logging
import sys
import warnings
from typing import Tuple

import geopandas as gpd
import pandas as pd

from create_network import create_network
<<<<<<< HEAD
from assets import RailAssets
=======
from utils import (annotate_country, annotate_rehabilitation_costs,
                    get_administrative_data, str_to_bool, write_empty_frames)
>>>>>>> a52c50a2


def get_rehab_costs(row: pd.Series, rehab_costs: pd.DataFrame) -> Tuple[float, float, str]:
    """
    Determine the cost of rehabilitation for a given rail segment (row).

    Args:
        row (pd.Series): Road segment
        rehab_costs: (pd.DataFrame): Table of rehabilitation costs for various rail types

    Returns:
        Tuple[float, float, str]: Minimum cost, maximum cost, units of cost
    """

    # bridge should be a boolean type after data cleaning step
    if row.bridge:
        asset_type = "bridge"
    else:
        asset_type = "rail"

    data: pd.Series = rehab_costs[rehab_costs["asset_type"] == asset_type].squeeze()

    return data.cost_min, data.cost_max, data.cost_unit


if __name__ == "__main__":
    try:
        osm_edges_path = snakemake.input["edges"]  # type: ignore
        osm_nodes_path = snakemake.input["nodes"]  # type: ignore
        administrative_data_path = snakemake.input["admin"]  # type: ignore
        nodes_output_path = snakemake.output["nodes"]  # type: ignore
        edges_output_path = snakemake.output["edges"]  # type: ignore
        slice_number = snakemake.params["slice_number"]  # type: ignore
        rehabilitation_costs_path = snakemake.config["transport"]["rehabilitation_costs_path"]  # type: ignore
        osm_epsg = snakemake.config["osm_epsg"]  # type: ignore
    except NameError:
        # If "snakemake" doesn't exist then must be running from the
        # command line.
        (
            osm_edges_path,
            osm_nodes_path,
            administrative_data_path,
            nodes_output_path,
            edges_output_path,
            slice_number,
            rehabilitation_costs_path,
            transport_costs_path,
            flow_cost_time_factor,
            osm_epsg,
        ) = sys.argv[1:]
        # osm_edges_path = ../../results/geoparquet/tanzania-latest_filter-rail/slice-0_edges.geoparquet
        # osm_nodes_path = ../../results/geoparquet/tanzania-latest_filter-rail/slice-0_nodes.geoparquet
        # administrative_data_path = ../../results/input/admin-boundaries/gadm36_levels.gpkg
        # nodes_output_path = ../../results/geoparquet/tanzania-latest_filter-rail/slice-0_nodes.geoparquet
        # edges_output_path = ../../results/geoparquet/tanzania-latest_filter-rail/slice-0_edges.geoparquet
        # slice_number = 0
        # rehabilitation_costs_path = ../../bundled_data/rehabilitation.xlsx
        # osm_epsg = 4326

    slice_number = int(slice_number)
    osm_epsg = int(osm_epsg)

    logging.basicConfig(format="%(asctime)s %(message)s", level=logging.INFO)

    # Ignore geopandas parquet implementation warnings
    # NB though that .geoparquet is not the format to use for archiving.
    warnings.filterwarnings("ignore", message=".*initial implementation of Parquet.*")

    # read edges
    try:
        edges = gpd.read_parquet(osm_edges_path)
    except ValueError as error:
        # if the input parquet file does not contain a geometry column, geopandas
        # will raise a ValueError rather than try to procede
        logging.info(f"{error}\n" "writing empty files and skipping processing...")
        write_empty_frames(edges_output_path, nodes_output_path)
        sys.exit(0)  # exit gracefully so snakemake will continue

    # read nodes
    try:
        nodes = gpd.read_parquet(osm_nodes_path)
    except ValueError as error:
        # if the input parquet file does not contain a geometry column, geopandas
        # will raise a ValueError rather than try to procede
        logging.info(f"{error}\n" "no nodes from OSM to process...")
        nodes = None

    # osm_to_pq.py creates these columns but we're not using them, so discard
    edges = edges.drop(
        [col for col in edges.columns if col.startswith("start_node_") or col.startswith("end_node_")],
        axis="columns"
    )

    # if present, filter nodes to stations
    if nodes is not None and not nodes.empty:
        nodes = nodes.loc[nodes.tag_railway == 'station', :]

    # pass an id_prefix containing the slice number to ensure edges and nodes
    # are uniquely identified across all slices in the network
    network = create_network(edges=edges, nodes=nodes, id_prefix=f"{slice_number}")
    logging.info(
        f"Network contains {len(network.edges)} edges and {len(network.nodes)} nodes"
    )

    # select and label assets with their type
    network.nodes.loc[network.nodes.tag_railway == 'station', 'asset_type'] = RailAssets.STATION
    network.edges.loc[utils.str_to_bool(network.edges['tag_bridge']), 'asset_type'] = RailAssets.BRIDGE
    network.edges.loc[network.edges.tag_railway == 'rail', 'asset_type'] = RailAssets.RAILWAY

    # boolean station field
    network.nodes['station'] = network.nodes.tag_railway == 'station'

    # boolean bridge field
    network.edges['bridge'] = str_to_bool(network.edges['tag_bridge'])

    # manually set crs using geopandas rather than snkit to avoid 'init' style proj crs
    # and permit successful CRS deserializiation and methods such as edges.crs.to_epsg()
    network.edges.set_crs(epsg=osm_epsg, inplace=True)
    network.nodes.set_crs(epsg=osm_epsg, inplace=True)

    logging.info("Annotating network with administrative data")
    network = annotate_country(
        network,
        get_administrative_data(administrative_data_path, to_epsg=osm_epsg),
    )

    logging.info("Annotating network with rehabilitation costs")
    network = annotate_rehabilitation_costs(
        network,
        pd.read_excel(rehabilitation_costs_path, sheet_name="rail"),
        get_rehab_costs
    )

    # TODO: add tariffs to edges for flow routing

    # TODO: drop superfluous columns (e.g. OSM tags)

    # TODO: add asset_categories for direct damage estimation

    logging.info("Writing network to disk")
    network.edges.to_parquet(edges_output_path)
    network.nodes.to_parquet(nodes_output_path)

    logging.info("Done creating network")<|MERGE_RESOLUTION|>--- conflicted
+++ resolved
@@ -11,12 +11,9 @@
 import pandas as pd
 
 from create_network import create_network
-<<<<<<< HEAD
 from assets import RailAssets
-=======
 from utils import (annotate_country, annotate_rehabilitation_costs,
                     get_administrative_data, str_to_bool, write_empty_frames)
->>>>>>> a52c50a2
 
 
 def get_rehab_costs(row: pd.Series, rehab_costs: pd.DataFrame) -> Tuple[float, float, str]:

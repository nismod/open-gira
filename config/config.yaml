# Input data and output locations
output_dir: 'results'

## Aqueduct Analysis ##
# This should be a named list of files that specify hazard raster files
# to retrieve using wget -i
hazard_datasets:
  aqueduct-coast: 'https://raw.githubusercontent.com/mjaquiery/aqueduct/main/tiffs.txt'
  aqueduct-river: 'https://raw.githubusercontent.com/mjaquiery/aqueduct/main/rivers.txt'

# OSM dataset #
infrastructure_datasets:
  tanzania-latest: 'https://download.geofabrik.de/africa/tanzania-latest.osm.pbf'
  wales-latest: 'https://download.geofabrik.de/europe/great-britain/wales-latest.osm.pbf'
#  tanzania-mini: 'https://raw.githubusercontent.com/mjaquiery/aqueduct/main/tanzania-mini.osm.pbf'

# Number of slices to cut dataset into -- must be a square number
slice_count: 36
# Osmium tags to retain in the geoparquet files
keep_tags: 'highway'
# Filters definition
osmium_tags_filters_file: "config/highway-core.txt"

<<<<<<< HEAD
# Options for exposure tif file generation
exposure_tifs:
  # When generating exposure summaries, filter by cells with at >= exposure_threshold m of flooding
  exposure_threshold: 0.5
  # Used when scaling raster files, values < 1 will downsample
  scaling_factor: 0.1
  # Used to determine how resampling occurs. Valid values are in rasterio.enums.Resampling.
  resampling_mode: 'bilinear'
  # Options for plotting
  plot:
    # Keyword arguments for raster plotting
    raster:
      # Colour mapping to use for raster data
      cmap: 'Reds'
=======
# When generating exposure summaries, filter by cells with at >= exposure_threshold m of flooding
exposure_threshold: 0.5


## STORM Power Network Analysis ##
# width and height of dataset-splitting box (must be factor of 180)
box_width_height: 5

# List of boxes to analyse (only). Note that this must be known for the box_width_height value entered above. Put None to evaluate globally
specific_boxes: [1102, 1103, 1104]

# REGIONS #
# Regions in which to analyse. List of strings. Options: "EP", "NA", "NI", "SI", "SP", "WP". Include all for global analysis. If specific boxes are selected, this must be coherent with REGIONS
regions: ["NA"]

# SAMPLES #
# Synthetic data sample upper value (inclusive).Value from 0 to 9 to analyse for all years and regions.
sample_upper: 0

# Individual samples to investigate. Will override sample_upper. Write None to use sample_upper. List of floats or strings
samples_indiv: None

# Further Configuration #
# Storms will be analysed in batches of this value. Higher value: quicker process. Lower value: better memory. It is recommended to tweak this value dependent on the machine's available memory and/or user requirements (500 is often a good starting value). Note that at below 25, attempts are made to record which files store which data as to only load the relevant wind csv files. This may explain increases/decreases in performance.
storm_batches: 30

# If set to True then wind_extracter will overwrite existing wind files. It is recommended to keep this as False unless changes are made in the wind configuration files/scripts.
wind_rerun: False
>>>>>>> be70e173
<|MERGE_RESOLUTION|>--- conflicted
+++ resolved
@@ -21,7 +21,7 @@
 # Filters definition
 osmium_tags_filters_file: "config/highway-core.txt"
 
-<<<<<<< HEAD
+
 # Options for exposure tif file generation
 exposure_tifs:
   # When generating exposure summaries, filter by cells with at >= exposure_threshold m of flooding
@@ -36,9 +36,6 @@
     raster:
       # Colour mapping to use for raster data
       cmap: 'Reds'
-=======
-# When generating exposure summaries, filter by cells with at >= exposure_threshold m of flooding
-exposure_threshold: 0.5
 
 
 ## STORM Power Network Analysis ##
@@ -64,5 +61,4 @@
 storm_batches: 30
 
 # If set to True then wind_extracter will overwrite existing wind files. It is recommended to keep this as False unless changes are made in the wind configuration files/scripts.
-wind_rerun: False
->>>>>>> be70e173
+wind_rerun: False
#!/usr/bin/env python
# coding: utf-8
"""Split network edges along grid cells, join hazard values.
"""
import logging
import os
import sys

import geopandas
import pandas
import rasterio
import snail

<<<<<<< HEAD
from snail.core.intersections import split_linestring
=======
from pyproj import Geod
from snail.core.intersections import split_linestring as split
>>>>>>> 78ff66e0
from snail.core.intersections import get_cell_indices
from tqdm import tqdm


def main(network_edges_path, attrs, hazard_data_path, hazard_data_csv, outputs_path):
    # Filename to use for output
    network_slug = os.path.basename(network_edges_path).replace(".geoparquet", "")
    hazard_slug = os.path.basename(hazard_data_csv).replace(".csv", "")
    slug = f"{network_slug}_{hazard_slug}"

    # Read hazard metadata
    # This is a config/steering file for this script, assumes hazards are all on the same
    # grid, and hazards and networks are in the same CRS.
    hazards = pandas.read_csv(hazard_data_csv)

    # Read metadata for a single raster
    with rasterio.open(os.path.join(hazard_data_path, hazards.iloc[0].filename)) as dataset:
        raster_width = dataset.width
        raster_height = dataset.height
        raster_transform = list(dataset.transform)

    # Read network edges
    logging.info("Read edges")
    core_edges = geopandas.read_parquet(network_edges_path)

    # Split edges
    logging.info("Split edges")
    core_splits = []
    for edge in tqdm(core_edges.itertuples(), total=len(core_edges)):
        # split edge
        splits = split_linestring(
            edge.geometry,
            raster_width,
            raster_height,
            raster_transform,
        )
        # add to collection
        for s in splits:
            split_data = {
                'geometry': s
            }
            for attr in attrs:
                split_data[attr] = getattr(edge, attr)
            core_splits.append(split_data)
    core_splits = geopandas.GeoDataFrame(core_splits)

    logging.info("Split %d edges into %d pieces", len(core_edges), len(core_splits))

    logging.info("Find indices")
    def get_indices(geom): 
        x, y = get_cell_indices(
            geom,
            raster_width,
            raster_height,
            raster_transform)
        x = x % raster_width
        y = y % raster_height
        return [x, y]
    core_splits['cell_index'] = core_splits.geometry.progress_apply(get_indices)

    logging.info("Segment length")
    geod = Geod(ellps="WGS84")
    core_splits['length_km'] = core_splits.geometry.progress_apply(geod.geometry_length) / 1e3

    logging.info("Add hazard values")
    for raster in tqdm(hazards.itertuples(), total=len(hazards)):
        associate_raster(
            core_splits,
            raster.key,
            os.path.join(hazard_data_path, raster.filename))

    logging.info("Write data")
    core_splits.to_parquet(os.path.join(outputs_path, f'{slug}.splits.geoparquet'))

    logging.info("Write data without geometry")
    pandas.DataFrame(core_splits.drop(columns=['geometry'])) \
        .to_parquet(os.path.join(outputs_path, f'{slug}.splits.parquet'))

    logging.info("Done.")


def associate_raster(df, key, fname, band_number=1):
    with rasterio.open(fname) as dataset:
        band_data = dataset.read(band_number)
        df[key] = df.cell_index.apply(lambda i: band_data[i[1], i[0]])


if __name__ == '__main__':
    logging.basicConfig(format='%(asctime)s %(message)s', level=logging.INFO)
    tqdm.pandas()
    print(sys.argv)
    network_edges_path, attrs, hazard_data_path, hazard_csv, outputs_path = sys.argv[1:]
    attrs = attrs.split(",")
    main(network_edges_path, attrs, hazard_data_path, hazard_csv, outputs_path)<|MERGE_RESOLUTION|>--- conflicted
+++ resolved
@@ -11,13 +11,8 @@
 import rasterio
 import snail
 
-<<<<<<< HEAD
-from snail.core.intersections import split_linestring
-=======
 from pyproj import Geod
-from snail.core.intersections import split_linestring as split
->>>>>>> 78ff66e0
-from snail.core.intersections import get_cell_indices
+from snail.core.intersections import get_cell_indices, split_linestring
 from tqdm import tqdm
 
 

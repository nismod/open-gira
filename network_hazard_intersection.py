--- conflicted
+++ resolved
@@ -16,7 +16,6 @@
 from tqdm import tqdm
 
 
-<<<<<<< HEAD
 def main(network_edges_path, attrs, hazard_data_path, hazard_data_csv, outputs_path):
     # Filename to use for output
     network_slug = os.path.basename(network_edges_path).replace(".geoparquet", "")
@@ -27,19 +26,6 @@
     # This is a config/steering file for this script, assumes hazards are all on the same
     # grid, and hazards and networks are in the same CRS.
     hazards = pandas.read_csv(hazard_data_csv)
-=======
-def main(
-    network_edges_path,
-    flood_data_path,
-    output_path_geopq,
-    output_path_pq,
-):
-    river = pandas.read_csv(os.path.join(flood_data_path, 'aqueduct_river.csv'))
-    subset = river[
-        river.year.isin((1980, 2080))
-        & river.return_period.isin((50, 100, 500, 1000))
-    ]
->>>>>>> f5a84e2e
 
     # Read metadata for a single raster
     with rasterio.open(os.path.join(hazard_data_path, hazards.iloc[0].filename)) as dataset:
@@ -98,12 +84,11 @@
             os.path.join(hazard_data_path, raster.filename))
 
     logging.info("Write data")
-    core_splits.to_parquet(output_path_geopq)
+    core_splits.to_parquet(os.path.join(outputs_path, f'{slug}_splits.geoparquet'))
 
     logging.info("Write data without geometry")
-    pandas.DataFrame(core_splits.drop(columns=["geometry"])).to_parquet(
-        output_path_pq
-    )
+    pandas.DataFrame(core_splits.drop(columns=['geometry'])) \
+        .to_parquet(os.path.join(outputs_path, f'{slug}_splits.parquet'))
 
     logging.info("Done.")
 
@@ -117,25 +102,22 @@
 if __name__ == '__main__':
     logging.basicConfig(format='%(asctime)s %(message)s', level=logging.INFO)
     tqdm.pandas()
-<<<<<<< HEAD
-    print(sys.argv)
-    network_edges_path, attrs, hazard_data_path, hazard_csv, outputs_path = sys.argv[1:]
-    attrs = attrs.split(",")
-    main(network_edges_path, attrs, hazard_data_path, hazard_csv, outputs_path)
-=======
     try:
         network_edges_path = snakemake.input["network"]
-        flood_data_path = snakemake.config["aqueduct_dir"]
-        output_path_geopq = snakemake.output["geoparquet"]
-        output_path_pq = snakemake.output["parquet"]
+        attrs = snakemake.config["edge_attrs"]
+        hazard_data_path = snakemake.config["aqueduct_dir"]
+        hazard_csv = snakemake.config["hazard_csv"]
+        output_paths = os.path.dirname(snakemake.output["geoparquet"])
     except NameError:
+        print(sys.argv)
         (
             network_edges_path,
-            flood_data_path,
-            output_path_geopq,
-            output_path_pq,
+            attrs,
+            hazard_data_path,
+            hazard_csv,
+            output_paths,
         ) = sys.argv[1:]
+    attrs = attrs.split(",")
     main(
-        network_edges_path, flood_data_path, output_path_geopq, output_path_pq
-    )
->>>>>>> f5a84e2e
+        network_edges_path, hazard_data_path, hazard_csv, output_paths
+    )
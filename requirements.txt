--- conflicted
+++ resolved
@@ -1,27 +1,21 @@
 cython==0.29.28
-numpy==1.22.0  # avoid an AttributeError with numpy < 1.19 and pandas
-nismod-snail==0.2.1
-tqdm==4.62.3
-osmium==3.2.0
-pyarrow==6.0.0
-snakemake==6.15.1
-pytest==6.2.4
 geopandas==0.10.2
-<<<<<<< HEAD
-rtree==0.9.7
 matplotlib==3.5.1
-=======
 netCDF4
 networkx
-datetime
+nismod-snail==0.2.1
+numpy==1.22.0  # avoid an AttributeError with numpy < 1.19 and pandas
+osmium==3.2.0
+pandas
 pathos
-pandas
-numpy
+pyarrow==6.0.0
+pytest==6.2.4
 rasterio
 rasterstats
 requests
+rtree==0.9.7
+shapely
+snakemake==6.15.1
 snkit
-zenodo_get
-shapely
-time
->>>>>>> be70e173
+tqdm==4.62.3
+zenodo_get
--- conflicted
+++ resolved
@@ -19,16 +19,10 @@
 
 # data handling
 # AttributeError with numpy<1.19 and pandas
-<<<<<<< HEAD
-# numba requires 1.18 <= numpy <= 1.21
-numpy~=1.21.0
-pandas==1.4.3
-=======
 # numba requires 1.18 <= numpy <= 1.22
 numpy~=1.22.0
 numba==0.56.0
-pandas
->>>>>>> ebe107ba
+pandas==1.4.3
 pyarrow==6.0.0
 cython==0.29.28
 netCDF4
